import json
import logging
from typing import List

from eth_abi import abi

from enumeration.record_level import RecordLevel
from indexer.domain.block import Block
from indexer.domain.contract import Contract, extract_contract_from_trace
from indexer.domain.trace import Trace
from indexer.executors.batch_work_executor import BatchWorkExecutor
from indexer.jobs.base_job import BaseJob
from indexer.utils.abi import encode_abi, function_abi_to_4byte_selector_str
from indexer.utils.exception_recorder import ExceptionRecorder
from indexer.utils.json_rpc_requests import generate_eth_call_json_rpc
from indexer.utils.utils import rpc_response_to_result, zip_rpc_response

logger = logging.getLogger(__name__)
exception_recorder = ExceptionRecorder()
CONTRACT_NAME_ABI = {
    "constant": True,
    "inputs": [],
    "name": "name",
    "outputs": [{"name": "", "type": "string"}],
    "payable": False,
    "stateMutability": "view",
    "type": "function",
}


# Exports contracts
class ExportContractsJob(BaseJob):
    dependency_types = [Block, Trace]
    output_types = [Contract]

    def __init__(self, **kwargs):
        super().__init__(**kwargs)

        self._batch_work_executor = BatchWorkExecutor(
            kwargs["batch_size"],
            kwargs["max_workers"],
            job_name=self.__class__.__name__,
        )
        self._is_batch = kwargs["batch_size"] > 1

    def _start(self):
        super()._start()

    def _collect(self, **kwargs):
        contracts = build_contracts(self._data_buff[Trace.type()])

        self._batch_work_executor.execute(contracts, self._collect_batch, total_items=len(contracts))
        self._batch_work_executor.wait()

    def _collect_batch(self, contracts):
        contracts = contract_info_rpc_requests(self._batch_web3_provider.make_request, contracts, self._is_batch)

        for contract in contracts:
            self._collect_item(Contract.type(), Contract(contract))

    def _process(self):
<<<<<<< HEAD
        transaction_mapping = {transaction.hash: transaction.from_address
                               for transaction in [transaction
                                                   for block in self._data_buff[Block.type()]
                                                   for transaction in block.transactions]
                               }
=======
        transaction_mapping = {
            transaction.hash: transaction.from_address
            for transaction in [
                transaction for block in self._data_buff[Block.type()] for transaction in block.transactions
            ]
        }
>>>>>>> 59b90a16

        for contract in self._data_buff[Contract.type()]:
            contract.fill_transaction_from_address(transaction_mapping[contract.transaction_hash])

        self._data_buff[Contract.type()].sort(key=lambda x: (x.block_number, x.transaction_index, x.address))


def build_contracts(traces: List[Trace]):
    contracts = []
    for trace in traces:
        if (
                trace.trace_type in ["create", "create2"]
                and trace.to_address is not None
                and len(trace.to_address) > 0
                and trace.status == 1
        ):
            contract = extract_contract_from_trace(trace)
            contract["param_to"] = contract["address"]

            try:
<<<<<<< HEAD
                contract['param_data'] = encode_abi(
                    CONTRACT_NAME_ABI,
                    [],
                    function_abi_to_4byte_selector_str(CONTRACT_NAME_ABI)
=======
                contract["param_data"] = encode_abi(
                    CONTRACT_NAME_ABI, [], function_abi_to_4byte_selector_str(CONTRACT_NAME_ABI)
>>>>>>> 59b90a16
                )
            except Exception as e:
                logger.warning(
                    f"Encoding contract api parameter failed. "
                    f"contract address: {contract['address']}. "
                    f"fn: name. "
                    f"exception: {e}. "
                )
                contract["param_data"] = "0x"

            contract["param_number"] = hex(contract["block_number"])
            contracts.append(contract)

    return contracts


def contract_info_rpc_requests(make_requests, contracts, is_batch):
    for idx, contract in enumerate(contracts):
        contract["request_id"] = idx

    contract_name_rpc = list(generate_eth_call_json_rpc(contracts))

    if is_batch:
        response = make_requests(params=json.dumps(contract_name_rpc))
    else:
        response = [make_requests(params=json.dumps(contract_name_rpc[0]))]

    for data in list(zip_rpc_response(contracts, response)):
        result = rpc_response_to_result(data[1])
        contract = data[0]
        info = result[2:] if result is not None else None

        try:
            contract["name"] = abi.decode(["string"], bytes.fromhex(info))[0].replace("\u0000", "")
        except Exception as e:
            logger.warning(
                f"Decoding contract name failed. "
                f"contract address: {contract['address']}. "
                f"rpc response: {result}. "
                f"exception: {e}"
            )
            exception_recorder.log(
                block_number=data[0]["block_number"],
                dataclass=Contract.type(),
                message_type="DecodeNameFail",
                message=str(e),
                exception_env=contract,
                level=RecordLevel.WARN,
            )
            contract["name"] = None

    return contracts<|MERGE_RESOLUTION|>--- conflicted
+++ resolved
@@ -59,21 +59,11 @@
             self._collect_item(Contract.type(), Contract(contract))
 
     def _process(self):
-<<<<<<< HEAD
         transaction_mapping = {transaction.hash: transaction.from_address
                                for transaction in [transaction
                                                    for block in self._data_buff[Block.type()]
                                                    for transaction in block.transactions]
                                }
-=======
-        transaction_mapping = {
-            transaction.hash: transaction.from_address
-            for transaction in [
-                transaction for block in self._data_buff[Block.type()] for transaction in block.transactions
-            ]
-        }
->>>>>>> 59b90a16
-
         for contract in self._data_buff[Contract.type()]:
             contract.fill_transaction_from_address(transaction_mapping[contract.transaction_hash])
 
@@ -93,15 +83,10 @@
             contract["param_to"] = contract["address"]
 
             try:
-<<<<<<< HEAD
                 contract['param_data'] = encode_abi(
                     CONTRACT_NAME_ABI,
                     [],
                     function_abi_to_4byte_selector_str(CONTRACT_NAME_ABI)
-=======
-                contract["param_data"] = encode_abi(
-                    CONTRACT_NAME_ABI, [], function_abi_to_4byte_selector_str(CONTRACT_NAME_ABI)
->>>>>>> 59b90a16
                 )
             except Exception as e:
                 logger.warning(
